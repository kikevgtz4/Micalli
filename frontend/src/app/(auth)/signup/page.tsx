"use client";
import { useState, useEffect } from "react";
import Link from "next/link";
import { useRouter } from "next/navigation";
import MainLayout from "@/components/layout/MainLayout";
import apiService from "@/lib/api";
import toast from "react-hot-toast";

interface ApiError {
  message?: string;
  response?: {
    data?: {
      detail?: string;
      message?: string;
      [key: string]: unknown;
    };
  };
}

export default function SignupPage() {
  const [formData, setFormData] = useState({
    email: "",
    username: "",
    password: "",
    confirmPassword: "",
    userType: "student",
  });
  const [error, setError] = useState<string | null>(null);
  const [isLoading, setIsLoading] = useState(false);
  const [isMounted, setIsMounted] = useState(false);
  const router = useRouter();

  useEffect(() => {
    setIsMounted(true);
  }, []);

  const handleChange = (
    e: React.ChangeEvent<HTMLInputElement | HTMLSelectElement>
  ) => {
    const { name, value } = e.target;
    setFormData((prev) => ({ ...prev, [name]: value }));
  };

  const handleSubmit = async (e: React.FormEvent) => {
    e.preventDefault();
    setIsLoading(true);
    setError(null);

    if (formData.password !== formData.confirmPassword) {
      setError("Passwords do not match");
      setIsLoading(false);
      return;
    }

    try {
      const userData = {
        email: formData.email,
        username: formData.username,
        password: formData.password,
        user_type: formData.userType,
      };
<<<<<<< HEAD

      console.log("Sending registration data:", userData);

      // Make the API call directly here for better control
      const response = await apiService.auth.register(userData);
      console.log("Registration success:", response);

      // After successful registration
      toast.success(
        "Account created! Please check your email to verify your account."
      );
      router.push("/login?registered=true&verify=true");
    } catch (err: any) {
      console.error("Registration error:", err);
      console.error("Error details:", err.response?.data);

      // Extract detailed error message if available
      let errorMessage = "Registration failed. Please try again.";

      if (err.response?.data) {
        // Check for different error formats
        if (typeof err.response.data === "string") {
          errorMessage = err.response.data;
        } else if (err.response.data.detail) {
          errorMessage = err.response.data.detail;
        } else if (typeof err.response.data === "object") {
          // Handle field-specific errors (common in Django REST Framework)
          const fieldErrors = Object.entries(err.response.data)
            .map(
              ([field, errors]) =>
                `${field}: ${Array.isArray(errors) ? errors.join(" ") : errors}`
            )
            .join(", ");
=======
      
      console.log('Sending registration data:', userData);
      
      const response = await apiService.auth.register(userData);
      console.log('Registration success:', response);
      
      router.push('/login?registered=true');
    } catch (err) {
      console.error('Registration error:', err);
      const apiError = err as ApiError;
      console.error('Error details:', apiError.response?.data);
      
      let errorMessage = 'Registration failed. Please try again.';
      
      if (apiError.response?.data) {
        const data = apiError.response.data;
        if (typeof data === 'string') {
          errorMessage = data;
        } else if (data.detail) {
          errorMessage = data.detail;
        } else if (typeof data === 'object') {
          const fieldErrors = Object.entries(data)
            .map(([field, errors]) => `${field}: ${Array.isArray(errors) ? errors.join(' ') : errors}`)
            .join(', ');
>>>>>>> e56ac491
          if (fieldErrors) {
            errorMessage = fieldErrors;
          }
        }
      }

      setError(errorMessage);
    } finally {
      setIsLoading(false);
    }
  };

  return (
    <MainLayout>
      <div className="max-w-md mx-auto my-16 px-4">
        <div className="bg-white p-8 rounded-lg shadow-md">
          <div>
            <h2 className="mt-6 text-center text-3xl font-extrabold text-gray-900">
              Create your account
            </h2>
            <p className="mt-2 text-center text-sm text-gray-600">
              Already have an account?{" "}
              <Link
                href="/login"
                className="font-medium text-indigo-600 hover:text-indigo-500"
              >
                Sign in
              </Link>
            </p>
          </div>

          {error && isMounted && (
            <div className="bg-red-50 border-l-4 border-red-400 p-4 mt-8">
              <div className="flex">
                <div className="flex-shrink-0">
                  <svg
                    className="h-5 w-5 text-red-400"
                    xmlns="http://www.w3.org/2000/svg"
                    viewBox="0 0 20 20"
                    fill="currentColor"
                  >
                    <path
                      fillRule="evenodd"
                      d="M10 18a8 8 0 100-16 8 8 0 000 16zM8.707 7.293a1 1 0 00-1.414 1.414L8.586 10l-1.293 1.293a1 1 0 101.414 1.414L10 11.414l1.293 1.293a1 1 0 001.414-1.414L11.414 10l1.293-1.293a1 1 0 00-1.414-1.414L10 8.586 8.707 7.293z"
                      clipRule="evenodd"
                    />
                  </svg>
                </div>
                <div className="ml-3">
                  <p className="text-sm text-red-700">{error}</p>
                </div>
              </div>
            </div>
          )}

          <form className="mt-8 space-y-6" onSubmit={handleSubmit}>
            <div className="space-y-4">
              <div>
                <label
                  htmlFor="email"
                  className="block text-sm font-medium text-gray-700"
                >
                  Email address
                </label>
                <input
                  id="email"
                  name="email"
                  type="email"
                  autoComplete="email"
                  required
                  className="mt-1 block w-full px-3 py-2 border border-gray-300 rounded-md shadow-sm placeholder-gray-400 focus:outline-none focus:ring-indigo-500 focus:border-indigo-500 sm:text-sm"
                  value={formData.email}
                  onChange={handleChange}
                />
              </div>

              <div>
                <label
                  htmlFor="username"
                  className="block text-sm font-medium text-gray-700"
                >
                  Username
                </label>
                <input
                  id="username"
                  name="username"
                  type="text"
                  autoComplete="username"
                  required
                  className="mt-1 block w-full px-3 py-2 border border-gray-300 rounded-md shadow-sm placeholder-gray-400 focus:outline-none focus:ring-indigo-500 focus:border-indigo-500 sm:text-sm"
                  value={formData.username}
                  onChange={handleChange}
                />
              </div>

              <div>
                <label
                  htmlFor="password"
                  className="block text-sm font-medium text-gray-700"
                >
                  Password
                </label>
                <input
                  id="password"
                  name="password"
                  type="password"
                  autoComplete="new-password"
                  required
                  className="mt-1 block w-full px-3 py-2 border border-gray-300 rounded-md shadow-sm placeholder-gray-400 focus:outline-none focus:ring-indigo-500 focus:border-indigo-500 sm:text-sm"
                  value={formData.password}
                  onChange={handleChange}
                />
              </div>

              <div>
                <label
                  htmlFor="confirmPassword"
                  className="block text-sm font-medium text-gray-700"
                >
                  Confirm password
                </label>
                <input
                  id="confirmPassword"
                  name="confirmPassword"
                  type="password"
                  autoComplete="new-password"
                  required
                  className="mt-1 block w-full px-3 py-2 border border-gray-300 rounded-md shadow-sm placeholder-gray-400 focus:outline-none focus:ring-indigo-500 focus:border-indigo-500 sm:text-sm"
                  value={formData.confirmPassword}
                  onChange={handleChange}
                />
              </div>

              <div>
                <label
                  htmlFor="userType"
                  className="block text-sm font-medium text-gray-700"
                >
                  I am a
                </label>
                <select
                  id="userType"
                  name="userType"
                  required
                  className="mt-1 block w-full px-3 py-2 border border-gray-300 rounded-md shadow-sm placeholder-gray-400 focus:outline-none focus:ring-indigo-500 focus:border-indigo-500 sm:text-sm"
                  value={formData.userType}
                  onChange={handleChange}
                >
                  <option value="student">Student</option>
                  <option value="property_owner">Property Owner</option>
                </select>
              </div>
            </div>

            <div>
              <button
                type="submit"
                disabled={isLoading || !isMounted}
                className="group relative w-full flex justify-center py-2 px-4 border border-transparent text-sm font-medium rounded-md text-white bg-indigo-600 hover:bg-indigo-700 focus:outline-none focus:ring-2 focus:ring-offset-2 focus:ring-indigo-500 disabled:opacity-50 disabled:cursor-not-allowed"
              >
                {isLoading ? "Creating Account..." : "Sign up"}
              </button>
            </div>
          </form>
        </div>
      </div>
    </MainLayout>
  );
}<|MERGE_RESOLUTION|>--- conflicted
+++ resolved
@@ -59,8 +59,6 @@
         password: formData.password,
         user_type: formData.userType,
       };
-<<<<<<< HEAD
-
       console.log("Sending registration data:", userData);
 
       // Make the API call directly here for better control
@@ -93,32 +91,6 @@
                 `${field}: ${Array.isArray(errors) ? errors.join(" ") : errors}`
             )
             .join(", ");
-=======
-      
-      console.log('Sending registration data:', userData);
-      
-      const response = await apiService.auth.register(userData);
-      console.log('Registration success:', response);
-      
-      router.push('/login?registered=true');
-    } catch (err) {
-      console.error('Registration error:', err);
-      const apiError = err as ApiError;
-      console.error('Error details:', apiError.response?.data);
-      
-      let errorMessage = 'Registration failed. Please try again.';
-      
-      if (apiError.response?.data) {
-        const data = apiError.response.data;
-        if (typeof data === 'string') {
-          errorMessage = data;
-        } else if (data.detail) {
-          errorMessage = data.detail;
-        } else if (typeof data === 'object') {
-          const fieldErrors = Object.entries(data)
-            .map(([field, errors]) => `${field}: ${Array.isArray(errors) ? errors.join(' ') : errors}`)
-            .join(', ');
->>>>>>> e56ac491
           if (fieldErrors) {
             errorMessage = fieldErrors;
           }
